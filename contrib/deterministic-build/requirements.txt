--- conflicted
+++ resolved
@@ -8,7 +8,6 @@
     --hash=sha256:47080da0eaa8dee0f3d26ce781959b077b79dd063f45308f5e93fd4134f1c683 \
     --hash=sha256:4a58c090ea50f44ae49a8ce1dc79f7366b8b6223f179f499bc97f399751efeed
     # via -r C:\Data\Git\electrumsv\contrib\requirements\requirements.txt
-<<<<<<< HEAD
 aiohttp==3.7.4.post0 \
     --hash=sha256:02f46fc0e3c5ac58b80d4d56eb0a7c7d97fcef69ace9326289fb9f1955e65cfe \
     --hash=sha256:0563c1b3826945eecd62186f3f5c7d31abb7391fedc893b7e2b26303b5a9f3fe \
@@ -50,25 +49,16 @@
     # via
     #   -r C:\Data\Git\electrumsv\contrib\requirements\requirements.txt
     #   aiohttp-middlewares
-aiorpcx==0.18.7 \
-    --hash=sha256:7fa48423e1c06cd0ffb7b60f2cca7e819b6cbbf57d4bc8a82944994ef5038f05 \
-    --hash=sha256:808a9ec9172df11677a0f7b459b69d1a6cf8b19c19da55541fa31fb1afce5ce7
-=======
 aiorpcx==0.22.1 \
     --hash=sha256:6026f7bed3432e206589c94dcf599be8cd85b5736b118c7275845c1bd922a553 \
     --hash=sha256:e74f9fbed3fd21598e71fe05066618fc2c06feec504fe29490ddda05fdbdde62
->>>>>>> 3338b8b4
     # via -r C:\Data\Git\electrumsv\contrib\requirements\requirements.txt
 async-timeout==3.0.1 \
     --hash=sha256:0c3c816a028d47f659d6ff5c745cb2acf1f966da1fe5c19c77a70282b25f4c5f \
     --hash=sha256:4291ca197d287d274d0b6cb5d6f8f8f82d434ed288f962539ff18cc9012f9ea3
-<<<<<<< HEAD
     # via
     #   aiohttp
     #   aiohttp-middlewares
-=======
-    # via aiohttp
->>>>>>> 3338b8b4
 attrs==21.2.0 \
     --hash=sha256:149e90d6d8ac20db7a955ad60cf0e6881a3f20d37096140088356da6c716b0b1 \
     --hash=sha256:ef6aaac3ca6cd92904cdd0d83f629a15f18053ec84e6432106f7a4d04ae4f5fb
@@ -79,9 +69,9 @@
     # via
     #   -r C:\Data\Git\electrumsv\contrib\requirements\requirements.txt
     #   requests
-chardet==4.0.0 \
-    --hash=sha256:0d6f53a15db4120f2b08c94f11e7d93d2c911ee118b6b30a04ec3ee8310179fa \
-    --hash=sha256:f864054d66fd9118f2e67044ac8981a54775ec5b67aed0441892edb553d21da5
+chardet==3.0.4 \
+    --hash=sha256:84ab92ed1c4d4f16916e05906b6b75a6c0fb5db821cc65e70cbd64a3e2a5eaae \
+    --hash=sha256:fc323ffcaeaed0e0a02bf4d117757b98aed530d9ed4531e3e15460124c106691
     # via
     #   -r C:\Data\Git\electrumsv\contrib\requirements\requirements.txt
     #   aiohttp
@@ -180,19 +170,10 @@
     --hash=sha256:50b6f157849174217d0656f99dc82fe932884fb250826c18350e159ec6cdf342 \
     --hash=sha256:779383f6086d90c99ae41cf0ff39aac8a7937a9283ce0a414e5dd782f4c94a84
     # via aiohttp
-<<<<<<< HEAD
-urllib3==1.26.4 \
-    --hash=sha256:2f4da4594db7e1e110a944bb1b551fdf4e6c136ad42e4234131391e21eb5b0df \
-    --hash=sha256:e7b021f7241115872f92f43c6508082facffbd1c048e3c6e2bb9c2a157e28937
-    # via requests
-=======
 urllib3==1.26.5 \
     --hash=sha256:753a0374df26658f99d826cfe40394a686d05985786d946fbe4165b5148f5a7c \
     --hash=sha256:a7acd0977125325f516bda9735fa7142b909a8d01e8b2e4c8108d0984e6e0098
-    # via
-    #   -r C:\Data\Git\electrumsv\contrib\requirements\requirements.txt
-    #   requests
->>>>>>> 3338b8b4
+    # via requests
 yarl==1.6.3 \
     --hash=sha256:00d7ad91b6583602eb9c1d085a2cf281ada267e9a197e8b7cae487dadbfa293e \
     --hash=sha256:0355a701b3998dcd832d0dc47cc5dedf3874f966ac7f870e0f3a6788d802d434 \
